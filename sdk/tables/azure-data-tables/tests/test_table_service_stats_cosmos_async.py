--- conflicted
+++ resolved
@@ -21,26 +21,7 @@
                          '>live</Status><LastSyncTime>Wed, 19 Jan 2021 22:28:43 GMT</LastSyncTime></GeoReplication' \
                          '></StorageServiceStats> '
 
-<<<<<<< HEAD
-# --Test Class -----------------------------------------------------------------
-class TableServiceStats(AzureRecordedTestCase, AsyncTableTestCase):
-    # --Helpers-----------------------------------------------------------------
-    def _assert_stats_default(self, stats):
-        assert stats is not None
-        assert stats['geo_replication'] is not None
-
-        assert stats['geo_replication']['status'] ==  'live'
-        assert stats['geo_replication']['last_sync_time'] is not None
-
-    def _assert_stats_unavailable(self, stats):
-        assert stats is not None
-        assert stats['geo_replication'] is not None
-
-        assert stats['geo_replication']['status'] ==  'unavailable'
-        assert stats['geo_replication']['last_sync_time'] is None
-=======
-class TableServiceStatsTest(AzureTestCase, AsyncTableTestCase):
->>>>>>> 21751d13
+class TestTableServiceStats(AzureRecordedTestCase, AsyncTableTestCase):
 
     @staticmethod
     def override_response_body_with_unavailable_status(response):
